--- conflicted
+++ resolved
@@ -282,15 +282,12 @@
 }
 
 /**
-<<<<<<< HEAD
- * Compile a reduction operation to JavaScript code
- * Includes validation for empty arrays where appropriate
-=======
  * Compile a ReductionOp into a JavaScript expression operating on an array.
- *
+ * Includes validation for empty arrays where appropriate.
+ *
+ * @param reduction - The reduction operation to compile.
  * @param arrayVar - The identifier to use for the input array in the generated expression (defaults to 'arr').
  * @returns A JavaScript expression as a string that performs the specified reduction on `arrayVar`.
->>>>>>> c30cd1e0
  */
 export function compileReduction(reduction: ReductionOp, arrayVar: string = 'arr'): string {
   switch (reduction.type) {
